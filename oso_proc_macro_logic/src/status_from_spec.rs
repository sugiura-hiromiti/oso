//! # UEFI Status Code Specification Parser
//!
//! This module provides functionality for parsing UEFI status codes from the official
//! UEFI specification HTML documents. It can extract success, error, and warning codes
//! along with their mnemonics, values, and descriptions.
//!
//! The parser works by:
//! 1. Fetching the UEFI specification page via HTTP
//! 2. Parsing the HTML content to extract status code tables
//! 3. Converting the table data into structured Rust types
//!
//! This is particularly useful for generating constants and enums for UEFI status
//! codes in operating system development.

use anyhow::Result as Rslt;
use anyhow::anyhow;
use html5ever::local_name;
use html5ever::tendril::TendrilSink;
use markup5ever::LocalNameStaticSet;
use markup5ever_rcdom::Node;
use markup5ever_rcdom::NodeData;
use markup5ever_rcdom::RcDom;
use proc_macro::Diagnostic;
use proc_macro::Level;
use std::cell::Cell;
use std::cell::RefCell;
use std::rc::Rc;

/// HTML element ID of the main status codes section in the UEFI specification
const MAIN_SECTION_ID: &str = "status-codes";

/// HTML element ID of the success codes table in the UEFI specification
const SUCCESS_CODE_TABLE_ID: &str = "efi-status-success-codes-high-bit-clear-apx-d-status-codes";

/// HTML element ID of the error codes table in the UEFI specification
const ERROR_CODE_TABLE_ID: &str = "efi-status-error-codes-high-bit-set-apx-d-status-codes";

/// HTML element ID of the warning codes table in the UEFI specification
const WARN_CODE_TABLE_ID: &str = "efi-status-warning-codes-high-bit-clear-apx-d-status-codes";

/// Container for all UEFI status codes organized by category
///
/// This struct holds the complete set of UEFI status codes parsed from the
/// specification, organized into success, error, and warning categories.
#[derive(Debug,)]
pub struct StatusCode {
	/// Success status codes (high bit clear)
	pub success: Vec<StatusCodeInfo,>,
	/// Error status codes (high bit set)
	pub error:   Vec<StatusCodeInfo,>,
	/// Warning status codes (high bit clear, but indicate warnings)
	pub warn:    Vec<StatusCodeInfo,>,
}

/// Information about a single UEFI status code
///
/// Each status code consists of a mnemonic name (like "EFI_SUCCESS"),
/// a numeric value, and a human-readable description.
#[derive(Debug,)]
pub struct StatusCodeInfo {
	/// The mnemonic name of the status code (e.g., "EFI_SUCCESS")
	pub mnemonic: String,
	/// The numeric value of the status code
	pub value:    usize,
	/// Human-readable description of what the status code means
	pub desc:     String,
}

impl StatusCodeInfo {
	/// Bit mask for error status codes (high bit set)
	///
	/// UEFI error codes have the most significant bit set to 1,
	/// distinguishing them from success and warning codes.
	pub const ERROR_BIT: usize = 1 << (usize::BITS - 1);
}

/// Fetches and parses UEFI status codes from the official specification
///
/// This function downloads the UEFI specification page, parses the HTML content,
/// and extracts all status codes (success, error, and warning) into a structured format.
/// Error codes are automatically marked with the high bit set as per UEFI specification.
///
/// # Arguments
///
/// * `status_spec_url` - URL to the UEFI specification status codes page
///
/// # Returns
///
/// A `Result<StatusCode>` containing all parsed status codes organized by category,
/// or an error if the page cannot be fetched or parsed.
///
/// # Errors
///
/// This function will return an error if:
/// - The HTTP request to fetch the specification fails
/// - The HTML parsing fails
/// - Required HTML elements (tables) are not found
/// - Status code values cannot be parsed as integers
///
/// # Examples
///
/// ```ignore
/// let url = "https://uefi.org/specs/UEFI/2.10/Appendix_D_Status_Codes.html";
/// let status_codes = status_spec_page(url)?;
/// println!("Found {} success codes", status_codes.success.len());
/// ```
pub fn status_spec_page(status_spec_url: impl Into<String,>,) -> Rslt<StatusCode,> {
	// Fetch the specification page
	let mut rsp = ureq::get(status_spec_url.into(),).call()?;
	let rsp_body = rsp.body_mut().read_to_string()?;

	// Parse the HTML document
	let dom =
		html5ever::parse_document(RcDom::default(), Default::default(),).one(rsp_body.as_str(),);

	let node = dom.document;

	// Find the main status codes section
	let main_section = get_element_by_id(node.clone(), MAIN_SECTION_ID,)
		.expect("failed to get main section node",);

	// Extract the three status code tables
	let success_code_table = get_element_by_id(main_section.clone(), SUCCESS_CODE_TABLE_ID,)
		.ok_or(anyhow!("ELEMENT WITH ID NOT FOUND: {SUCCESS_CODE_TABLE_ID}"),)?;
	let error_code_table = get_element_by_id(main_section.clone(), ERROR_CODE_TABLE_ID,)
		.ok_or(anyhow!("ELEMENT WITH ID NOT FOUND: {ERROR_CODE_TABLE_ID}"),)?;
	let warn_code_table = get_element_by_id(main_section.clone(), WARN_CODE_TABLE_ID,)
		.ok_or(anyhow!("ELEMENT WITH ID NOT FOUND: {WARN_CODE_TABLE_ID}"),)?;

	// Extract table rows from each table (skip header row)
	let success_code_table_rows = table_rows(success_code_table.clone(),);
	let error_code_table_rows = table_rows(error_code_table.clone(),);
	let warn_code_table_rows = table_rows(warn_code_table.clone(),);

	// Parse table data from each row
	let success_codes_info: Vec<Vec<String,>,> =
		success_code_table_rows.iter().map(|n| table_data(n.clone(),),).collect();
	let error_codes_info: Vec<Vec<String,>,> =
		error_code_table_rows.iter().map(|n| table_data(n.clone(),),).collect();
	let warn_codes_info: Vec<Vec<String,>,> =
		warn_code_table_rows.iter().map(|n| table_data(n.clone(),),).collect();

	// Convert raw table data to structured status code info
	let success_codes = status_codes_info(success_codes_info,);
	let mut error_codes = status_codes_info(error_codes_info,);
	let warn_codes = status_codes_info(warn_codes_info,);

	// Set the error bit for all error codes as per UEFI specification
	error_codes.iter_mut().for_each(|sci| {
		sci.value = sci.value | StatusCodeInfo::ERROR_BIT;
	},);

	Ok(StatusCode { success: success_codes, error: error_codes, warn: warn_codes, },)
}

/// Searches for an HTML element with a specific ID in the DOM tree
///
/// This function recursively traverses the HTML DOM tree to find an element
/// with the specified ID attribute. It performs a depth-first search through
/// all child nodes.
///
/// # Arguments
///
/// * `node` - The root node to start searching from
/// * `id` - The ID attribute value to search for
///
/// # Returns
///
/// An `Option<Rc<Node>>` containing the found element, or `None` if not found
pub fn get_element_by_id(node: Rc<Node,>, id: &str,) -> Option<Rc<Node,>,> {
	// Check if current node has the target ID
	let found = if let NodeData::Element { attrs, .. } = &node.data {
		let attrs_borrow = attrs.borrow();
		attrs_borrow
			.iter()
			.find(|a| {
				// Create a tendril for the target ID
				let value = unsafe {
					tendril::StrTendril::from_byte_slice_without_validating(id.as_bytes(),)
				};
				let local_name = local_name!("id");

				// Check if this attribute is an ID with the target value
				*a.name.local == *local_name && a.value == value
			},)
			.is_some()
	} else {
		false
	};

	if found {
		Some(node,)
	} else {
		// Recursively search child nodes
		node.children.borrow().iter().find_map(|n| get_element_by_id(n.clone(), id,),)
	}
}

/// Searches for HTML elements with a specific attribute value
///
/// This function recursively searches the DOM tree for elements that have
/// an attribute with the specified name containing the specified value.
///
/// # Arguments
///
/// * `node` - The root node to start searching from
/// * `attr` - The attribute name to search for
/// * `value` - The value that the attribute should contain
///
/// # Returns
///
/// A vector of all matching nodes. Returns an empty vector if no matches are found.
///
/// # Note
///
/// This function is currently unused but kept for potential future use.
#[allow(dead_code)]
fn get_elements_by_attribute(node: Rc<Node,>, attr: &str, value: &str,) -> Vec<Rc<Node,>,> {
	let mut rslt = vec![];

	// Check if current node matches the attribute criteria
	let matches = match &node.data {
		NodeData::Element { attrs, .. } => attrs
			.borrow()
			.iter()
			.find(|a| {
				let local_name = string_cache::Atom::<LocalNameStaticSet,>::from(attr,);
				*a.name.local == *local_name && a.value.contains(value,)
			},)
			.is_some(),
		_ => false,
	};

	if matches {
		rslt.push(node.clone(),);
	}

	// Recursively search child nodes
	node.children.borrow().iter().for_each(|n| {
		let mut child_matches = get_elements_by_attribute(n.clone(), attr, value,);
		rslt.append(&mut child_matches,);
	},);

	rslt
}

/// Searches for HTML elements with a specific tag name
///
/// This function recursively searches the DOM tree for elements with
/// the specified tag name (e.g., "div", "table", "tr").
///
/// # Arguments
///
/// * `node` - The root node to start searching from
/// * `tag_name` - The HTML tag name to search for
///
/// # Returns
///
/// A vector of all matching elements
<<<<<<< HEAD
=======
///
/// # Caution
///
/// clone argument passed to `node` every time
>>>>>>> 9f04af88
fn get_elements_by_name(node: Rc<Node,>, tag_name: &str,) -> Vec<Rc<Node,>,> {
	let mut rslt = vec![];

	// Check if current node matches the tag name
	let matches = match &node.data {
		NodeData::Element { name, .. } => {
			let element_name = string_cache::Atom::<LocalNameStaticSet,>::from(tag_name,);
			*name.local == *element_name
		},
		_ => false,
	};

	if matches {
		rslt.push(node.clone(),);
	}

	// Recursively search child nodes
	node.children.borrow().clone().into_iter().for_each(|n| {
		let mut child_matches = get_elements_by_name(n.clone(), tag_name,);
		rslt.append(&mut child_matches,);
	},);

	rslt
}

/// Extracts table rows from an HTML table, excluding the header row
///
/// This function finds all `<tr>` elements within a table and returns all
/// rows except the first one (which is assumed to be the header).
///
/// # Arguments
///
/// * `node` - The table node to extract rows from
///
/// # Returns
///
/// A vector of table row nodes, excluding the header row
fn table_rows(node: Rc<Node,>,) -> Vec<Rc<Node,>,> {
	// Get all <tr> elements and skip the first one (header)
	get_elements_by_name(node.clone(), "tr",)[1..].to_vec()
}

/// Extracts text data from table cells in a table row
///
/// This function expects a table row with exactly 3 cells containing
/// paragraph (`<p>`) elements with text content. It extracts the text
/// from each cell to build the status code information.
///
/// # Arguments
///
/// * `node` - The table row node to extract data from
///
/// # Returns
///
/// A vector of 3 strings representing:
/// 1. Status code mnemonic (e.g., "EFI_SUCCESS")
/// 2. Status code value (e.g., "0x00000000")
/// 3. Status code description
///
/// # Panics
///
/// Panics if the expected paragraph elements or text nodes are not found
fn table_data(node: Rc<Node,>,) -> Vec<String,> {
	let mut rslt = vec![];

	// Find all paragraph elements in the row (should be 3)
	let row = get_elements_by_name(node.clone(), "p",);

	// Extract text from the first cell (mnemonic)
	let NodeData::Text { ref contents, } = row[0].clone().children.borrow()[0].clone().data else {
		panic!("text node expected: {:#?}", row[0].clone())
	};
	rslt.push(contents.borrow().as_str().to_string(),);

	// Extract text from the second cell (value)
	let NodeData::Text { ref contents, } = row[1].clone().children.borrow()[0].clone().data else {
		panic!("text node expected: {:#?}", row[1].clone())
	};
	rslt.push(contents.borrow().as_str().to_string(),);

	// Extract text from the third cell (description)
	let NodeData::Text { ref contents, } = row[2].clone().children.borrow()[0].clone().data else {
		panic!("text node expected: {:#?}", row[2].clone())
	};
	rslt.push(contents.borrow().as_str().to_string(),);

	rslt
}

/// Converts raw table data into structured status code information
///
/// This function takes the raw string data extracted from HTML tables
/// and converts it into `StatusCodeInfo` structs with proper type conversion.
///
/// # Arguments
///
/// * `rows` - A vector of string vectors, where each inner vector contains [mnemonic, value,
///   description] for one status code
///
/// # Returns
///
/// A vector of `StatusCodeInfo` structs with parsed data
///
/// # Panics
///
/// Panics if any status code value cannot be parsed as an integer
fn status_codes_info(rows: Vec<Vec<String,>,>,) -> Vec<StatusCodeInfo,> {
	rows.into_iter()
		.map(|row| StatusCodeInfo {
			mnemonic: row[0].clone(),
			// Parse the hex value string to integer
			value:    row[1].parse().expect("value expected being parsable to integer",),
			desc:     row[2].clone(),
		},)
		.collect()
}

/// Debug utility function to inspect the children of an HTML node
///
/// This function emits diagnostic messages showing information about all
/// child nodes of a given HTML element. Useful for debugging HTML parsing issues.
///
/// # Arguments
///
/// * `node` - The HTML node whose children should be inspected
///
/// # Note
///
/// This function is only used for debugging and emits procedural macro diagnostics.
#[allow(dead_code)]
fn inspect_children(node: Rc<Node,>,) {
	Diagnostic::new(Level::Help, "start inspect_children --------------------------------",).emit();

	// Iterate through all child nodes and emit diagnostic info
	node.children.borrow().iter().enumerate().for_each(|(i, n,)| {
		let name = match &n.data {
			markup5ever_rcdom::NodeData::Document => todo!("inspect_children/Document"),
			markup5ever_rcdom::NodeData::Doctype { .. } => todo!("inspect_children/Doctype"),
			markup5ever_rcdom::NodeData::Text { contents, } => format!("text: {contents:?}"),
			markup5ever_rcdom::NodeData::Comment { .. } => todo!("inspect_children/Comment"),
			markup5ever_rcdom::NodeData::Element { name, .. } => format!("element: {name:?}"),
			markup5ever_rcdom::NodeData::ProcessingInstruction { .. } => {
				todo!("inspect_children/ProcessingInstruction")
			},
		};
		Diagnostic::new(Level::Note, format!("{i}, {name}"),).emit();
	},);

	Diagnostic::new(Level::Help, "end inspect_children ----------------------------------",).emit();
}

/// Debug utility function to inspect a single HTML node
///
/// This function emits a diagnostic message with the full debug representation
/// of an HTML node. Useful for debugging HTML parsing and structure issues.
///
/// # Arguments
///
/// * `node` - The HTML node to inspect
///
/// # Note
///
/// This function is only used for debugging and emits procedural macro diagnostics.
#[allow(dead_code)]
fn inspect_node(node: Rc<Node,>,) {
	Diagnostic::new(Level::Note, format!("{node:#?}"),).emit();
}

#[cfg(test)]
mod tests {
	use super::*;
	use html5ever::QualName;
	use html5ever::ns;
	use markup5ever::namespace_url;

	const BASIC_HTML: &str = r#"
<div class="wow" id="identical">
	<p style="color: blue">text</p>
</div>
<section>hohoho</section>
<section class="main_sec wow">
	<h1 id="first_header">welcome</h1>
	<p class="wow">0w0</p>
</section>"#;

	/// this fn converts text input into node representation
	fn parse_text(txt: impl Into<String,>,) -> Rc<Node,> {
		let dom = html5ever::parse_fragment(
			RcDom::default(),
			Default::default(),
			QualName::new(None, ns!(), local_name!(""),),
			vec![],
		)
		.one(txt.into(),);
		dom.document
	}

	#[test]
	fn test_parse_text() {
		let node = parse_text(BASIC_HTML,);
		eprintln!("{node:#?}")
	}

	#[test]
	fn test_get_element_by_id() -> Rslt<(),> {
		let node = parse_text(BASIC_HTML,);
		get_element_by_id(node.clone(), "identical",)
			.ok_or(anyhow!("failed to get element with id identical"),)?;
		get_element_by_id(node.clone(), "first_header",)
			.ok_or(anyhow!("failed to get element with id first_header"),)?;
		get_element_by_id(node.clone(), "non_exist_id",).ok_or(anyhow!("success"),).unwrap_err();
		Ok((),)
	}

	#[test]
	fn test_get_elements_by_attribute() {
		let node = parse_text(BASIC_HTML,);
		let class_wow = get_elements_by_attribute(node.clone(), "class", "wow",);
		assert_eq!(class_wow.len(), 3);

		let class_main_sec = get_elements_by_attribute(node.clone(), "class", "main_sec",);
		assert_eq!(class_main_sec.len(), 1);

		let style_color_bule = get_elements_by_attribute(node.clone(), "style", "color: blue",);
		assert_eq!(style_color_bule.len(), 1);
	}

	#[test]
	fn test_get_elements_by_name() {
		let node = parse_text(BASIC_HTML,);
		let div = get_elements_by_name(node.clone(), "div",);
		assert_eq!(div.len(), 1);

		let p = get_elements_by_name(node.clone(), "p",);
		assert_eq!(p.len(), 2);

		let section = get_elements_by_name(node.clone(), "section",);
		assert_eq!(section.len(), 2);

		let h1 = get_elements_by_name(node.clone(), "h1",);
		assert_eq!(h1.len(), 1);
	}

	#[test]
	fn test_status_code_info_error_bit() {
		// Test the ERROR_BIT constant
		assert_eq!(StatusCodeInfo::ERROR_BIT, 1 << (usize::BITS - 1));

		// Test that it's the most significant bit
		assert_eq!(StatusCodeInfo::ERROR_BIT, 0x8000000000000000_usize);
	}

	#[test]
	fn test_status_code_info_creation() {
		let info = StatusCodeInfo {
			mnemonic: "EFI_SUCCESS".to_string(),
			value:    0,
			desc:     "The operation completed successfully".to_string(),
		};

		assert_eq!(info.mnemonic, "EFI_SUCCESS");
		assert_eq!(info.value, 0);
		assert_eq!(info.desc, "The operation completed successfully");
	}

	#[test]
	fn test_status_code_creation() {
		let status_code = StatusCode {
			success: vec![StatusCodeInfo {
				mnemonic: "EFI_SUCCESS".to_string(),
				value:    0,
				desc:     "Success".to_string(),
			}],
			error:   vec![StatusCodeInfo {
				mnemonic: "EFI_LOAD_ERROR".to_string(),
				value:    StatusCodeInfo::ERROR_BIT | 1,
				desc:     "Load error".to_string(),
			}],
			warn:    vec![StatusCodeInfo {
				mnemonic: "EFI_WARN_UNKNOWN_GLYPH".to_string(),
				value:    1,
				desc:     "Warning".to_string(),
			}],
		};

		assert_eq!(status_code.success.len(), 1);
		assert_eq!(status_code.error.len(), 1);
		assert_eq!(status_code.warn.len(), 1);

		// Check that error code has the error bit set
		assert!(status_code.error[0].value & StatusCodeInfo::ERROR_BIT != 0);
	}

	#[test]
	fn test_table_rows_filtering() {
		// Create a simple table structure
		let table_html = r#"
<table>
	<tr><th>Header 1</th><th>Header 2</th></tr>
	<tr><td>Row 1 Col 1</td><td>Row 1 Col 2</td></tr>
	<tr><td>Row 2 Col 1</td><td>Row 2 Col 2</td></tr>
</table>"#;

		let node = parse_text(table_html,);
		let table_node = get_elements_by_name(node.clone(), "table",)[0].clone();
		let rows = table_rows(table_node,);

		// Should return 2 rows (excluding header)
		assert_eq!(rows.len(), 2);
	}

	#[test]
	fn test_table_data_extraction() {
		// Create a table row with paragraph elements
		let row_html = r#"
<table>
	<tr>
		<td><p>EFI_SUCCESS</p></td>
		<td><p>0x00000000</p></td>
		<td><p>The operation completed successfully.</p></td>
	</tr>
<table/>"#;

		let node = parse_text(row_html,);
<<<<<<< HEAD
		let row_node = get_elements_by_name(node.clone(), "tr",)[0].clone();
		let data = table_data(row_node,);
=======
		let row_node = get_elements_by_name(node.clone(), "tr",);
		assert_eq!(row_node.len(), 1, "{row_node:#?}");
		let data = table_data(row_node[0].clone(),);
>>>>>>> 9f04af88

		assert_eq!(data.len(), 3);
		assert_eq!(data[0], "EFI_SUCCESS");
		assert_eq!(data[1], "0x00000000");
		assert_eq!(data[2], "The operation completed successfully.");
	}

	#[test]
	fn test_status_codes_info_conversion() {
		let raw_data = vec![
			vec!["EFI_SUCCESS".to_string(), "0".to_string(), "Success".to_string()],
			vec!["EFI_LOAD_ERROR".to_string(), "1".to_string(), "Load error".to_string()],
		];

		let status_codes = status_codes_info(raw_data,);

		assert_eq!(status_codes.len(), 2);
		assert_eq!(status_codes[0].mnemonic, "EFI_SUCCESS");
		assert_eq!(status_codes[0].value, 0);
		assert_eq!(status_codes[1].mnemonic, "EFI_LOAD_ERROR");
		assert_eq!(status_codes[1].value, 1);
	}

	#[test]
	#[should_panic(expected = "value expected being parsable to integer")]
	fn test_status_codes_info_invalid_value() {
		let raw_data = vec![vec![
			"EFI_SUCCESS".to_string(),
			"invalid_number".to_string(),
			"Success".to_string(),
		]];

		status_codes_info(raw_data,);
	}

	#[test]
	fn test_get_elements_by_name_nested() {
		let nested_html = r#"
<div>
	<p>Outer paragraph</p>
	<section>
		<p>Inner paragraph 1</p>
		<div>
			<p>Deeply nested paragraph</p>
		</div>
		<p>Inner paragraph 2</p>
	</section>
</div>"#;

		let node = parse_text(nested_html,);
		let paragraphs = get_elements_by_name(node, "p",);

		// Should find all 4 paragraph elements regardless of nesting
		assert_eq!(paragraphs.len(), 4);
	}

	#[test]
	fn test_get_elements_by_attribute_partial_match() {
		let html_with_classes = r#"
<div class="status-code-table">Table 1</div>
<div class="status-code-list">List 1</div>
<div class="other-table">Table 2</div>
<div class="status-warning-table">Warning Table</div>"#;

		let node = parse_text(html_with_classes,);
		let status_elements = get_elements_by_attribute(node, "class", "status",);

		// Should find elements where class contains "status"
		assert_eq!(status_elements.len(), 3);
	}

	#[test]
	fn test_get_element_by_id_not_found() {
		let simple_html = r#"
<div id="existing">Content</div>
<div>No ID</div>"#;

		let node = parse_text(simple_html,);
		let result = get_element_by_id(node, "nonexistent",);

		assert!(result.is_none());
	}

	#[test]
	fn test_get_element_by_id_nested() {
		let nested_html = r#"
<div>
	<section>
		<div id="deeply-nested">Found me!</div>
	</section>
</div>"#;

		let node = parse_text(nested_html,);
		let result = get_element_by_id(node, "deeply-nested",);

		assert!(result.is_some());
	}

	#[test]
	fn test_constants_values() {
		// Test that the HTML element ID constants are correct
		assert_eq!(MAIN_SECTION_ID, "status-codes");
		assert_eq!(
			SUCCESS_CODE_TABLE_ID,
			"efi-status-success-codes-high-bit-clear-apx-d-status-codes"
		);
		assert_eq!(ERROR_CODE_TABLE_ID, "efi-status-error-codes-high-bit-set-apx-d-status-codes");
		assert_eq!(
			WARN_CODE_TABLE_ID,
			"efi-status-warning-codes-high-bit-clear-apx-d-status-codes"
		);
	}

	#[test]
	fn test_debug_implementations() {
		let status_info = StatusCodeInfo {
			mnemonic: "TEST".to_string(),
			value:    42,
			desc:     "Test description".to_string(),
		};

		let status_code =
			StatusCode { success: vec![status_info], error: vec![], warn: vec![], };

		// Should be able to debug print both structs
		let info_debug = format!("{:?}", status_code.success[0]);
		let code_debug = format!("{:?}", status_code);

		assert!(info_debug.contains("StatusCodeInfo"));
		assert!(info_debug.contains("TEST"));
		assert!(code_debug.contains("StatusCode"));
	}

	#[test]
	fn test_empty_html_parsing() {
		let empty_html = "";
		let node = parse_text(empty_html,);

		// Should not panic and should return a valid node
		assert_eq!(node.children.borrow().len(), 1);
	}

	#[test]
	fn test_malformed_html_parsing() {
		let malformed_html = r#"<div><p>Unclosed paragraph<div>Nested without closing</div>"#;
		let node = parse_text(malformed_html,);

		// HTML5 parser should handle malformed HTML gracefully
		let divs = get_elements_by_name(node, "div",);
		assert!(divs.len() > 0);
	}

	#[test]
	fn test_html_with_attributes() {
		let html_with_attrs = r#"
<div id="test-id" class="test-class" data-value="123">
	<p style="color: red;" title="Test paragraph">Content</p>
</div>"#;

		let node = parse_text(html_with_attrs,);

		// Test ID search
		let by_id = get_element_by_id(node.clone(), "test-id",);
		assert!(by_id.is_some());

		// Test class search
		let by_class = get_elements_by_attribute(node.clone(), "class", "test-class",);
		assert_eq!(by_class.len(), 1);

		// Test data attribute search
		let by_data = get_elements_by_attribute(node.clone(), "data-value", "123",);
		assert_eq!(by_data.len(), 1);

		// Test style attribute search
		let by_style = get_elements_by_attribute(node, "style", "color: red",);
		assert_eq!(by_style.len(), 1);
	}
}<|MERGE_RESOLUTION|>--- conflicted
+++ resolved
@@ -257,13 +257,10 @@
 /// # Returns
 ///
 /// A vector of all matching elements
-<<<<<<< HEAD
-=======
 ///
 /// # Caution
 ///
 /// clone argument passed to `node` every time
->>>>>>> 9f04af88
 fn get_elements_by_name(node: Rc<Node,>, tag_name: &str,) -> Vec<Rc<Node,>,> {
 	let mut rslt = vec![];
 
@@ -588,14 +585,9 @@
 <table/>"#;
 
 		let node = parse_text(row_html,);
-<<<<<<< HEAD
-		let row_node = get_elements_by_name(node.clone(), "tr",)[0].clone();
-		let data = table_data(row_node,);
-=======
 		let row_node = get_elements_by_name(node.clone(), "tr",);
 		assert_eq!(row_node.len(), 1, "{row_node:#?}");
 		let data = table_data(row_node[0].clone(),);
->>>>>>> 9f04af88
 
 		assert_eq!(data.len(), 3);
 		assert_eq!(data[0], "EFI_SUCCESS");
