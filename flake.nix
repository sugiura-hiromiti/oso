--- conflicted
+++ resolved
@@ -4,21 +4,21 @@
     flake-utils.url = "github:numtide/flake-utils";
   };
 
-  outputs = {
-<<<<<<< HEAD
-=======
-    self,
->>>>>>> 92257829
-    nixpkgs,
-    flake-utils,
-    ...
-  }:
+  outputs =
+    {
+      nixpkgs,
+      flake-utils,
+      ...
+    }:
     flake-utils.lib.eachDefaultSystem (
-      system: let
+      system:
+      let
         pkgs = nixpkgs.legacyPackages.${system};
-      in {
+      in
+      {
         devShells.default = pkgs.mkShell {
-          buildInputs = with pkgs;
+          buildInputs =
+            with pkgs;
             [
               # Core build tools
               binutils
@@ -33,7 +33,7 @@
               gnutar
               gzip
               (writeShellScriptBin "x" ''
-                cargo xt $1 $2 $3
+                cargo xt $1 $2 $3 $4
               '')
 
               # Platform-specific tools
@@ -50,20 +50,11 @@
             ];
 
           shellHook = ''
-<<<<<<< HEAD
-            echo "$SHELL"
-=======
             echo -e "\033[1;32moso development environment loaded"
             echo -e "Available tools:"
             echo -e "  - qemu-system-aarch64: $(which qemu-system-aarch64 2>/dev/null || echo 'not found')"
             echo -e "  - binutils: $(which readelf 2>/dev/null || echo 'not found')"
-            echo -e "Platform: ${
-              if pkgs.stdenv.isDarwin
-              then "macOS"
-              else "Linux"
-            }\033[0m"
-            alias x="cargo xt"
->>>>>>> 92257829
+            echo -e "Platform: ${if pkgs.stdenv.isDarwin then "macOS" else "Linux"}\033[0m"
           '';
         };
       }
