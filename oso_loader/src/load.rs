--- conflicted
+++ resolved
@@ -1,4 +1,5 @@
 use crate::Rslt;
+use crate::guid;
 use crate::chibi_uefi::protocol::Protocol;
 use crate::chibi_uefi::table::boot_services;
 use crate::print;
@@ -16,15 +17,6 @@
 
 	let bs = boot_services();
 	{
-		let guid = SimpleFileSystemProtocol::GUID;
-<<<<<<< HEAD
-		assert_eq!(guid.time_low, 0x964e5b22);
-		assert_eq!(guid.time_mid, [0x59, 0x64]);
-		assert_eq!(guid.time_high_and_version, [0xd2, 0x64]);
-		assert_eq!(guid.clock_seq_high_and_reserved, 0x8e);
-		assert_eq!(guid.clock_seq_low, 0x39);
-		assert_eq!(guid.node, [0x00, 0xa0, 0xc9, 0x69, 0x72, 0x3b]);
-=======
 		assert_eq!(
 			guid!("01234567-89ab-cdef-0123-456789abcdef"),
 			Guid::new(
@@ -36,7 +28,6 @@
 				[0x45, 0x67, 0x89, 0xab, 0xcd, 0xef],
 			)
 		);
->>>>>>> 425a702d
 	}
 
 	let sfs_handle = unsafe { bs.handle_for_protocol::<SimpleFileSystemProtocol>() }?;
