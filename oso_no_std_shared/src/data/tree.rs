--- conflicted
+++ resolved
@@ -1,4 +1,3 @@
-<<<<<<< HEAD
 //! # Tree Data Structure Module
 //!
 //! This module provides a generic tree data structure and associated traits for
@@ -45,13 +44,6 @@
 ///     parent: None,
 /// };
 /// ```
-=======
-//! provide tree structure data type and its manipulation functionality
-
-use oso_error::Rslt;
-
-/// generic parameter `T` can be virtually different between children by using enum
->>>>>>> 0f3fd83c
 pub struct Tree<'a, N: NodeValue,> {
 	/// The value stored in this node
 	value:    N,
@@ -61,7 +53,6 @@
 	parent:   Option<&'a Self,>,
 }
 
-<<<<<<< HEAD
 /// Trait for providing windowed views of tree sections.
 ///
 /// This trait extends `TreeWalk` to provide specialized views of tree sections,
@@ -110,23 +101,6 @@
 	/// A walker that can traverse the sibling nodes
 	fn brothers<WT: WalkTried<T = Self::Brothers,>,>(&mut self,) -> WT;
 }
-=======
-
-/// TODO:
-/// - [x] consider remove default implementation of nth_ancestor
-/// - [ ] introduce generic const to represent border condition like position is root, has no more
-/// child, first/last brother etc.
-pub trait TreeWalk<
-	const IS_TOP: bool,
-	const IS_BOTTOM: bool,
-	const IS_LEFT_MOST: bool,
-	const IS_RIGHT_MOST: bool,
-	N: NodeValue,
->: Sized + Iterator
-{
-	type ChildTree;
-	// type TreeType: TreeWalk<'a, N,>;
->>>>>>> 0f3fd83c
 
 /// Core trait for tree traversal and navigation operations.
 ///
@@ -145,7 +119,6 @@
 ///
 /// - `N`: Type implementing `NodeValue` for the node data
 pub trait TreeWalk<N: NodeValue,>: Sized + Iterator {
-<<<<<<< HEAD
 	// === Navigation Operations ===
 	
 	/// Navigate to the root of the tree.
@@ -197,52 +170,22 @@
 	///
 	/// A walk result indicating success or failure of the operation
 	fn nth_ancestor<WT: WalkTried,>(&mut self, n: usize,) -> WT {
-=======
-	// NOTE: walk operation
-	fn root<
-		const ROOT_IS_BOTTOM: bool,
-		N2: NodeValue,
-		O: TreeWalk<true, ROOT_IS_BOTTOM, true, true, N2,>,
-		C: Coordinate,
-	>(
-		&mut self,
-	) -> WalkRslt<true, ROOT_IS_BOTTOM, true, true, N2, O, C,>;
-	/// return tree on current position
-	/// there is similar method `node` which returns current **node**
-	fn current<N2: NodeValue, O: TreeWalk<IS_TOP, IS_BOTTOM, IS_LEFT_MOST, IS_RIGHT_MOST, N2,>, C: Coordinate,>(&self,) -> O;
-
-	fn children<N2: NodeValue, O: TreeWalk<IS_TOP, IS_BOTTOM, IS_LEFT_MOST, IS_RIGHT_MOST, N2,>, C: Coordinate,>(&mut self,)
-	-> WalkRslt<IS_TOP, IS_BOTTOM, IS_LEFT_MOST, IS_RIGHT_MOST, N2, O, C,>;
-	fn parent<N2: NodeValue, O: TreeWalk<IS_TOP, IS_BOTTOM, IS_LEFT_MOST, IS_RIGHT_MOST, N2,>, C: Coordinate,>(&mut self,) -> WalkRslt<IS_TOP, IS_BOTTOM, IS_LEFT_MOST, IS_RIGHT_MOST, N2, O, C,>;
-	// TODO: handle opaque type,  recursive trait method and lifetime at once
-	fn nth_ancestor<N2: NodeValue, O: TreeWalk<IS_TOP, IS_BOTTOM, IS_LEFT_MOST, IS_RIGHT_MOST, N2,>, C: Coordinate,>(
-		&mut self,
-		n: usize,
-	) -> WalkRslt<IS_TOP, IS_BOTTOM, IS_LEFT_MOST, IS_RIGHT_MOST, N2, O, C,> {
->>>>>>> 0f3fd83c
 		if n == 0 {
 			// Base case: return current position
 			self.as_walk_tried()
 		} else {
-<<<<<<< HEAD
 			// Recursive case: go to parent and continue
 			let mut parent = self.parent::<WT>();
 			if parent.has_success() {
 				// Successfully found parent, continue recursion
 				TreeWalk::nth_ancestor::<WT,>(parent.current_tree_mut().as_mut().unwrap(), n - 1,)
-=======
-			let mut parent: WalkRslt<IS_TOP, IS_BOTTOM, IS_LEFT_MOST, IS_RIGHT_MOST, N2, O, C,> = self.parent();
-			if parent.has_success() {
-				parent.current_tree_mut().as_mut().unwrap().nth_ancestor(n - 1,)
->>>>>>> 0f3fd83c
 			} else {
 				// Failed to find parent, return the failure
 				parent
 			}
 		}
 	}
-
-<<<<<<< HEAD
+  
 	/// Navigate to the nth sibling of the current node.
 	///
 	/// # Parameters
@@ -370,44 +313,6 @@
 	///
 	/// A walk result indicating success or failure of the operation
 	fn set_pos<WT: WalkTried,>(&mut self, coordinate: impl Coordinate,) -> WT;
-=======
-	fn nth_brother<N2: NodeValue, O: TreeWalk<IS_TOP, IS_BOTTOM, IS_LEFT_MOST, IS_RIGHT_MOST, N2,>, C: Coordinate,>(
-		&mut self,
-		n: usize,
-	) -> WalkRslt<IS_TOP, IS_BOTTOM, IS_LEFT_MOST, IS_RIGHT_MOST, N2, O, C,> {
-	}
-	fn next_brother<N2: NodeValue, O: TreeWalk<IS_TOP, IS_BOTTOM, IS_LEFT_MOST, IS_RIGHT_MOST, N2,>, C: Coordinate,>(
-		&mut self,
-	) -> WalkRslt<IS_TOP, IS_BOTTOM, IS_LEFT_MOST, IS_RIGHT_MOST, N2, O, C,> {
-	}
-	fn prev_brother<N2: NodeValue, O: TreeWalk<IS_TOP, IS_BOTTOM, IS_LEFT_MOST, IS_RIGHT_MOST, N2,>, C: Coordinate,>(
-		&mut self,
-	) -> WalkRslt<IS_TOP, IS_BOTTOM, IS_LEFT_MOST, IS_RIGHT_MOST, N2, O, C,> {
-	}
-	fn first_brother<N2: NodeValue, O: TreeWalk<IS_TOP, IS_BOTTOM, IS_LEFT_MOST, IS_RIGHT_MOST, N2,>, C: Coordinate,>(
-		&mut self,
-	) -> WalkRslt<IS_TOP, IS_BOTTOM, IS_LEFT_MOST, IS_RIGHT_MOST, N2, O, C,>;
-	fn last_brother<N2: NodeValue, O: TreeWalk<IS_TOP, IS_BOTTOM, IS_LEFT_MOST, IS_RIGHT_MOST, N2,>, C: Coordinate,>(
-		&mut self,
-	) -> WalkRslt<IS_TOP, IS_BOTTOM, IS_LEFT_MOST, IS_RIGHT_MOST, N2, O, C,>;
-
-	fn nth_child<N2: NodeValue, O: TreeWalk<IS_TOP, IS_BOTTOM, IS_LEFT_MOST, IS_RIGHT_MOST, N2,>, C: Coordinate,>(
-		&mut self,
-		n: usize,
-	) -> WalkRslt<IS_TOP, IS_BOTTOM, IS_LEFT_MOST, IS_RIGHT_MOST, N2, O, C,>;
-	fn first_child<N2: NodeValue, O: TreeWalk<IS_TOP, IS_BOTTOM, IS_LEFT_MOST, IS_RIGHT_MOST, N2,>, C: Coordinate,>(
-		&mut self,
-	) -> WalkRslt<IS_TOP, IS_BOTTOM, IS_LEFT_MOST, IS_RIGHT_MOST, N2, O, C,>;
-	fn last_child<N2: NodeValue, O: TreeWalk<IS_TOP, IS_BOTTOM, IS_LEFT_MOST, IS_RIGHT_MOST, N2,>, C: Coordinate,>(
-		&mut self,
-	) -> WalkRslt<IS_TOP, IS_BOTTOM, IS_LEFT_MOST, IS_RIGHT_MOST, N2, O, C,>;
-
-	/// set current position specified by `coordinate`
-	fn set_pos<N2: NodeValue, O: TreeWalk<IS_TOP, IS_BOTTOM, IS_LEFT_MOST, IS_RIGHT_MOST, N2,>, C: Coordinate,>(
-		&mut self,
-		coordinate: impl Coordinate,
-	) -> WalkRslt<IS_TOP, IS_BOTTOM, IS_LEFT_MOST, IS_RIGHT_MOST, N2, O, C,>;
->>>>>>> 0f3fd83c
 
 	// === Position Information Methods ===
 	
@@ -459,7 +364,6 @@
 	///
 	/// A coordinate representing the current position in the tree
 	fn get_pos(&self,) -> impl Coordinate;
-<<<<<<< HEAD
 	
 	/// Convert the current state to a walk result.
 	///
@@ -471,12 +375,6 @@
 	///
 	/// A walk result representing the current state
 	fn as_walk_tried<WT: WalkTried,>(&self,) -> WT;
-=======
-
-	fn as_walk_tried<N2: NodeValue, O: TreeWalk<IS_TOP, IS_BOTTOM, IS_LEFT_MOST, IS_RIGHT_MOST, N2,>, C: Coordinate,>(
-		&self,
-	) -> WalkRslt<IS_TOP, IS_BOTTOM, IS_LEFT_MOST, IS_RIGHT_MOST, N2, O, C,>;
->>>>>>> 0f3fd83c
 
 	// === Value Access Methods ===
 	
@@ -498,7 +396,6 @@
 	fn node(&self,) -> N;
 }
 
-<<<<<<< HEAD
 /// Trait for representing the result of tree walk operations.
 ///
 /// This trait encapsulates the result of tree navigation operations, providing
@@ -515,18 +412,6 @@
 	/// The tree walker type
 	type T: TreeWalk<Self::N,>;
 	/// The coordinate type for position tracking
-=======
-
-pub trait WalkTried<
-	const IS_TOP: bool,
-	const IS_BOTTOM: bool,
-	const IS_LEFT_MOST: bool,
-	const IS_RIGHT_MOST: bool,
-	N: NodeValue,
-	T: TreeWalk<IS_TOP, IS_BOTTOM, IS_LEFT_MOST, IS_RIGHT_MOST, N,>,
->
-{
->>>>>>> 0f3fd83c
 	type C: Coordinate;
 	// type TreeNode: TreeWalk<'a, Self::N,>
 	// where Self::N: 'a;
@@ -557,7 +442,6 @@
 	///
 	/// Reference to the last valid coordinate
 	fn last_valid_coordinate(&self,) -> &Self::C;
-<<<<<<< HEAD
 	
 	/// Get an immutable reference to the current tree walker.
 	///
@@ -590,22 +474,6 @@
 ///
 /// This trait provides methods for working with multi-dimensional coordinates
 /// that can represent positions in tree hierarchies.
-=======
-
-	fn current_tree(&self,) -> &Option<T,>;
-	fn current_tree_mut(&mut self,) -> &mut Option<T,>;
-
-	fn from(tn: T, coord: impl Coordinate,) -> Self;
-}
-
-// fn walk_tried_from<N: NodeValue, T: TreeWalk<N,>, WT: WalkTried<N, T, C = impl Coordinate,>,>(
-// 	tn: T,
-// 	coord: WT::C,
-// ) -> WT {
-// 	WT::from(tn, coord,)
-// }
-
->>>>>>> 0f3fd83c
 pub trait Coordinate {
 	/// Get the value at the nth dimension.
 	///
@@ -713,7 +581,6 @@
 	}
 }
 
-<<<<<<< HEAD
 /// Concrete implementation of the `WalkTried` trait.
 ///
 /// This struct represents the result of a tree walk operation, containing
@@ -732,18 +599,6 @@
 /// - `__constraint`: PhantomData to maintain type parameter `N`
 pub struct WalkRslt<N: NodeValue, T: TreeWalk<N,>, C: Coordinate,> {
 	/// PhantomData to maintain the node value type parameter
-=======
-
-pub struct WalkRslt<
-	const IS_TOP: bool,
-	const IS_BOTTOM: bool,
-	const IS_LEFT_MOST: bool,
-	const IS_RIGHT_MOST: bool,
-	N: NodeValue,
-	T: TreeWalk<IS_TOP, IS_BOTTOM, IS_LEFT_MOST, IS_RIGHT_MOST, N,>,
-	C: Coordinate,
-> {
->>>>>>> 0f3fd83c
 	__constraint: core::marker::PhantomData<N,>,
 	/// The tree walker result (None if operation failed)
 	tree:         Option<T,>,
