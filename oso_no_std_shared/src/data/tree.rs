--- conflicted
+++ resolved
@@ -1,10 +1,7 @@
 //! provide tree structure data type and its manipulation functionality
 
-<<<<<<< HEAD
 // use oso_error::Rslt;
 
-=======
->>>>>>> d6b54d0c
 /// generic parameter `T` can be virtually different between children by using enum
 pub struct Tree<'a, N: NodeValue,> {
 	value:    N,
@@ -12,7 +9,7 @@
 	parent:   Option<&'a Self,>,
 }
 
-<<<<<<< HEAD
+
 /// TODO: consider remove default implementation of nth_ancestor
 pub trait TreeWalk<'a, N: NodeValue,>: Sized + Iterator
 where
@@ -21,17 +18,6 @@
 {
 	type ChildTree;
 	// type TreeType: TreeWalk<'a, N,>;
-=======
-pub trait TreeWindow<N: NodeValue,>: TreeWalk<N,> {
-	type ChildrenN: NodeValue;
-	type Children: TreeWalk<Self::ChildrenN,>;
-
-	type BrothersN: NodeValue;
-	type Brothers: TreeWalk<Self::BrothersN,>;
-	fn children<WT: WalkTried<T = Self::Children,>,>(&mut self,) -> WT;
-	fn brothers<WT: WalkTried<T = Self::Brothers,>,>(&mut self,) -> WT;
-}
->>>>>>> d6b54d0c
 
 /// TODO:
 /// - [x] consider remove default implementation of nth_ancestor
@@ -39,7 +25,7 @@
 /// child, first/last brother etc.
 pub trait TreeWalk<N: NodeValue,>: Sized + Iterator {
 	// NOTE: walk operation
-<<<<<<< HEAD
+
 	fn root<N2: NodeValue + 'a, O: TreeWalk<'a, N2,>,>(&self,) -> impl WalkTried<'a, N2, O,>;
 	/// return tree on current position
 	/// there is similar method `node` which returns current **node**
@@ -84,53 +70,6 @@
 		&self,
 		coordinate: impl Coordinate,
 	) -> impl WalkTried<'a, N2, O,>;
-=======
-	fn root<WT: WalkTried,>(&mut self,) -> WT;
-	/// return tree on current position
-	/// there is similar method `node` which returns current **node**
-	fn current(&self,) -> impl TreeWalk<N,>;
-
-	fn parent<WT: WalkTried,>(&mut self,) -> WT;
-	fn nth_ancestor<WT: WalkTried,>(&mut self, n: usize,) -> WT {
-		if n == 0 {
-			self.as_walk_tried()
-		} else {
-			let mut parent = self.parent::<WT>();
-			if parent.has_success() {
-				TreeWalk::nth_ancestor::<WT,>(parent.current_tree_mut().as_mut().unwrap(), n - 1,)
-			} else {
-				parent
-			}
-		}
-	}
-
-	fn nth_brother<WT: WalkTried,>(&mut self, n: usize,) -> WT {
-		let cur_bro_pos = self.get_pos().last_dimension();
-
-		match cur_bro_pos.cmp(&n,) {
-			core::cmp::Ordering::Less => {
-				self.next_brother::<WT>().current_tree_mut().as_mut().unwrap().nth_brother(n,)
-			},
-			core::cmp::Ordering::Equal => self.as_walk_tried(),
-			core::cmp::Ordering::Greater => todo!(),
-		}
-	}
-	fn next_brother<WT: WalkTried,>(&mut self,) -> WT {
-		todo!()
-	}
-	fn prev_brother<WT: WalkTried,>(&mut self,) -> WT {
-		todo!()
-	}
-	fn first_brother<WT: WalkTried,>(&mut self,) -> WT;
-	fn last_brother<WT: WalkTried,>(&mut self,) -> WT;
-
-	fn nth_child<WT: WalkTried,>(&mut self, n: usize,) -> WT;
-	fn first_child<WT: WalkTried,>(&mut self,) -> WT;
-	fn last_child<WT: WalkTried,>(&mut self,) -> WT;
-
-	/// set current position specified by `coordinate`
-	fn set_pos<WT: WalkTried,>(&mut self, coordinate: impl Coordinate,) -> WT;
->>>>>>> d6b54d0c
 
 	// NOTE: current position info
 	fn has_child(&self,) -> bool;
@@ -142,13 +81,10 @@
 	fn get_pos_in_brother() -> usize;
 
 	fn get_pos(&self,) -> impl Coordinate;
-<<<<<<< HEAD
+
 	fn as_walk_tried<N2: NodeValue + 'a, O: TreeWalk<'a, N2,>,>(
 		&self,
 	) -> impl WalkTried<'a, N2, O,>;
-=======
-	fn as_walk_tried<WT: WalkTried,>(&self,) -> WT;
->>>>>>> d6b54d0c
 
 	fn value(&self,) -> N::Output;
 	/// return node on current position
