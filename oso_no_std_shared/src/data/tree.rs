//! provide tree structure data type and its manipulation functionality

use oso_error::Rslt;

/// generic parameter `T` can be virtually different between children by using enum
pub struct Tree<'a, N: NodeValue,> {
	value:    N,
	children: &'a [Self],
	parent:   Option<&'a Self,>,
}

<<<<<<< HEAD
/// TODO:
/// - [x] consider remove default implementation of nth_ancestor
/// - [ ] introduce generic const to represent border condition like position is root, has no more
/// child, first/last brother etc.
pub trait TreeWalk<
	const IS_TOP: bool,
	const IS_BOTTOM: bool,
	const IS_LEFT_MOST: bool,
	const IS_RIGHT_MOST: bool,
	N: NodeValue,
>: Sized + Iterator
=======

/// TODO: consider remove default implementation of nth_ancestor
pub trait TreeWalk<'a, N: NodeValue,>: Sized + Iterator
where
	N: 'a,
	Self: 'a,
>>>>>>> 97170495
{
	type ChildTree;
	// type TreeType: TreeWalk<'a, N,>;

/// TODO:
/// - [x] consider remove default implementation of nth_ancestor
/// - [-] introduce generic const to represent border condition like position is root, has no more
/// child, first/last brother etc.
pub trait TreeWalk<N: NodeValue,>: Sized + Iterator {
	// NOTE: walk operation
<<<<<<< HEAD
	fn root<
		const ROOT_IS_BOTTOM: bool,
		N2: NodeValue,
		O: TreeWalk<true, ROOT_IS_BOTTOM, true, true, N2,>,
		C: Coordinate,
	>(
		&mut self,
	) -> WalkRslt<true, ROOT_IS_BOTTOM, true, true, N2, O, C,>;
=======

	fn root<N2: NodeValue + 'a, O: TreeWalk<'a, N2,>,>(&self,) -> impl WalkTried<'a, N2, O,>;
>>>>>>> 97170495
	/// return tree on current position
	/// there is similar method `node` which returns current **node**
	fn current<N2: NodeValue, O: TreeWalk<IS_TOP, IS_BOTTOM, IS_LEFT_MOST, IS_RIGHT_MOST, N2,>, C: Coordinate,>(&self,) -> O;

	fn children<N2: NodeValue, O: TreeWalk<IS_TOP, IS_BOTTOM, IS_LEFT_MOST, IS_RIGHT_MOST, N2,>, C: Coordinate,>(&mut self,)
	-> WalkRslt<IS_TOP, IS_BOTTOM, IS_LEFT_MOST, IS_RIGHT_MOST, N2, O, C,>;
	fn parent<N2: NodeValue, O: TreeWalk<IS_TOP, IS_BOTTOM, IS_LEFT_MOST, IS_RIGHT_MOST, N2,>, C: Coordinate,>(&mut self,) -> WalkRslt<IS_TOP, IS_BOTTOM, IS_LEFT_MOST, IS_RIGHT_MOST, N2, O, C,>;
	// TODO: handle opaque type,  recursive trait method and lifetime at once
	fn nth_ancestor<N2: NodeValue, O: TreeWalk<IS_TOP, IS_BOTTOM, IS_LEFT_MOST, IS_RIGHT_MOST, N2,>, C: Coordinate,>(
		&mut self,
		n: usize,
	) -> WalkRslt<IS_TOP, IS_BOTTOM, IS_LEFT_MOST, IS_RIGHT_MOST, N2, O, C,> {
		if n == 0 {
			self.as_walk_tried()
		} else {
			let mut parent: WalkRslt<IS_TOP, IS_BOTTOM, IS_LEFT_MOST, IS_RIGHT_MOST, N2, O, C,> = self.parent();
			if parent.has_success() {
				parent.current_tree_mut().as_mut().unwrap().nth_ancestor(n - 1,)
			} else {
				parent
			}
		}
	}

	fn nth_brother<N2: NodeValue, O: TreeWalk<IS_TOP, IS_BOTTOM, IS_LEFT_MOST, IS_RIGHT_MOST, N2,>, C: Coordinate,>(
		&mut self,
		n: usize,
	) -> WalkRslt<IS_TOP, IS_BOTTOM, IS_LEFT_MOST, IS_RIGHT_MOST, N2, O, C,> {
	}
	fn next_brother<N2: NodeValue, O: TreeWalk<IS_TOP, IS_BOTTOM, IS_LEFT_MOST, IS_RIGHT_MOST, N2,>, C: Coordinate,>(
		&mut self,
	) -> WalkRslt<IS_TOP, IS_BOTTOM, IS_LEFT_MOST, IS_RIGHT_MOST, N2, O, C,> {
	}
	fn prev_brother<N2: NodeValue, O: TreeWalk<IS_TOP, IS_BOTTOM, IS_LEFT_MOST, IS_RIGHT_MOST, N2,>, C: Coordinate,>(
		&mut self,
	) -> WalkRslt<IS_TOP, IS_BOTTOM, IS_LEFT_MOST, IS_RIGHT_MOST, N2, O, C,> {
	}
	fn first_brother<N2: NodeValue, O: TreeWalk<IS_TOP, IS_BOTTOM, IS_LEFT_MOST, IS_RIGHT_MOST, N2,>, C: Coordinate,>(
		&mut self,
	) -> WalkRslt<IS_TOP, IS_BOTTOM, IS_LEFT_MOST, IS_RIGHT_MOST, N2, O, C,>;
	fn last_brother<N2: NodeValue, O: TreeWalk<IS_TOP, IS_BOTTOM, IS_LEFT_MOST, IS_RIGHT_MOST, N2,>, C: Coordinate,>(
		&mut self,
	) -> WalkRslt<IS_TOP, IS_BOTTOM, IS_LEFT_MOST, IS_RIGHT_MOST, N2, O, C,>;

	fn nth_child<N2: NodeValue, O: TreeWalk<IS_TOP, IS_BOTTOM, IS_LEFT_MOST, IS_RIGHT_MOST, N2,>, C: Coordinate,>(
		&mut self,
		n: usize,
	) -> WalkRslt<IS_TOP, IS_BOTTOM, IS_LEFT_MOST, IS_RIGHT_MOST, N2, O, C,>;
	fn first_child<N2: NodeValue, O: TreeWalk<IS_TOP, IS_BOTTOM, IS_LEFT_MOST, IS_RIGHT_MOST, N2,>, C: Coordinate,>(
		&mut self,
	) -> WalkRslt<IS_TOP, IS_BOTTOM, IS_LEFT_MOST, IS_RIGHT_MOST, N2, O, C,>;
	fn last_child<N2: NodeValue, O: TreeWalk<IS_TOP, IS_BOTTOM, IS_LEFT_MOST, IS_RIGHT_MOST, N2,>, C: Coordinate,>(
		&mut self,
	) -> WalkRslt<IS_TOP, IS_BOTTOM, IS_LEFT_MOST, IS_RIGHT_MOST, N2, O, C,>;

	/// set current position specified by `coordinate`
	fn set_pos<N2: NodeValue, O: TreeWalk<IS_TOP, IS_BOTTOM, IS_LEFT_MOST, IS_RIGHT_MOST, N2,>, C: Coordinate,>(
		&mut self,
		coordinate: impl Coordinate,
	) -> WalkRslt<IS_TOP, IS_BOTTOM, IS_LEFT_MOST, IS_RIGHT_MOST, N2, O, C,>;

	// NOTE: current position info
	fn has_child(&self,) -> bool;
	fn has_parent(&self,) -> bool;

	fn child_count(&self,) -> usize;
	fn brother_count(&self,) -> usize;
	fn generation_count(&self,) -> usize;
	fn get_pos_in_brother() -> usize;

	fn get_pos(&self,) -> impl Coordinate;
<<<<<<< HEAD
	fn as_walk_tried<N2: NodeValue, O: TreeWalk<IS_TOP, IS_BOTTOM, IS_LEFT_MOST, IS_RIGHT_MOST, N2,>, C: Coordinate,>(
=======

	fn as_walk_tried<N2: NodeValue + 'a, O: TreeWalk<'a, N2,>,>(
>>>>>>> 97170495
		&self,
	) -> WalkRslt<IS_TOP, IS_BOTTOM, IS_LEFT_MOST, IS_RIGHT_MOST, N2, O, C,>;

	fn value(&self,) -> N::Output;
	/// return node on current position
	/// there is similar method `current` which returns current **tree** that contains positon infos
	fn node(&self,) -> N;
}

<<<<<<< HEAD
pub trait WalkTried<
	const IS_TOP: bool,
	const IS_BOTTOM: bool,
	const IS_LEFT_MOST: bool,
	const IS_RIGHT_MOST: bool,
	N: NodeValue,
	T: TreeWalk<IS_TOP, IS_BOTTOM, IS_LEFT_MOST, IS_RIGHT_MOST, N,>,
>
{
	type C: Coordinate;
	// type TreeNode: TreeWalk<'a, Self::N,>
	// where Self::N: 'a;
=======
pub trait WalkTried {
	type N: NodeValue;
	type T: TreeWalk<Self::N,>;
	type C: Coordinate;
>>>>>>> 97170495

	fn has_success(&self,) -> bool;
	fn has_failed(&self,) -> bool {
		!self.has_success()
	}

	fn last_valid_coordinate(&self,) -> &Self::C;
<<<<<<< HEAD
	fn current_tree(&self,) -> &Option<T,>;
	fn current_tree_mut(&mut self,) -> &mut Option<T,>;

	fn from(tn: T, coord: impl Coordinate,) -> Self;
}

// fn walk_tried_from<N: NodeValue, T: TreeWalk<N,>, WT: WalkTried<N, T, C = impl Coordinate,>,>(
// 	tn: T,
// 	coord: WT::C,
// ) -> WT {
// 	WT::from(tn, coord,)
// }
=======
	fn current_tree(&self,) -> &Option<Self::T,>;
	fn current_tree_mut(&mut self,) -> &mut Option<Self::T,>;

	fn from(tn: Self::T, coord: Self::C,) -> Self;
}
>>>>>>> 97170495

pub trait Coordinate {
	fn nth_dimension(&self, n: usize,) -> usize;
	fn first_dimension(&self,) -> usize {
		self.nth_dimension(0,)
	}
	fn last_dimension(&self,) -> usize {
		let last_dimension_is = self.dimension_count();
		self.nth_dimension(last_dimension_is - 1,)
	}

	fn dimension_count(&self,) -> usize;
	fn set_at(&mut self, dim: usize, value: usize,);
}

pub struct Node<T: Clone,>(T,);

/// wrap generic type in associated type. thus, this trait has no generic parameter!
pub trait NodeValue: AsMut<Self::Output,> + AsRef<Self::Output,>
where Self::Output: Clone
{
	type Output;
	fn clone_value(&self,) -> Self::Output;
}

impl<T: Clone,> NodeValue for Node<T,> {
	type Output = T;

	fn clone_value(&self,) -> Self::Output {
		self.0.clone()
	}
}

impl<T: Clone,> AsRef<T,> for Node<T,> {
	fn as_ref(&self,) -> &T {
		&self.0
	}
}

impl<T: Clone,> AsMut<T,> for Node<T,> {
	fn as_mut(&mut self,) -> &mut T {
		&mut self.0
	}
}

<<<<<<< HEAD
pub struct WalkRslt<
	const IS_TOP: bool,
	const IS_BOTTOM: bool,
	const IS_LEFT_MOST: bool,
	const IS_RIGHT_MOST: bool,
	N: NodeValue,
	T: TreeWalk<IS_TOP, IS_BOTTOM, IS_LEFT_MOST, IS_RIGHT_MOST, N,>,
	C: Coordinate,
> {
=======
pub struct WalkRslt<N: NodeValue, T: TreeWalk<N,>, C: Coordinate,> {
>>>>>>> 97170495
	__constraint: core::marker::PhantomData<N,>,
	tree:         Option<T,>,
	coord:        C,
}

<<<<<<< HEAD
impl<
	const IS_TOP: bool,
	const IS_BOTTOM: bool,
	const IS_LEFT_MOST: bool,
	const IS_RIGHT_MOST: bool,
	N: NodeValue,
	T: TreeWalk<IS_TOP, IS_BOTTOM, IS_LEFT_MOST, IS_RIGHT_MOST, N,>,
	C: Coordinate,
> WalkTried<IS_TOP, IS_BOTTOM, IS_LEFT_MOST, IS_RIGHT_MOST, N, T,>
	for WalkRslt<IS_TOP, IS_BOTTOM, IS_LEFT_MOST, IS_RIGHT_MOST, N, T, C,>
{
	type C = C;
=======
impl<N: NodeValue, T: TreeWalk<N,>, C: Coordinate,> WalkTried for WalkRslt<N, T, C,> {
	type C = C;
	type N = N;
	type T = T;
>>>>>>> 97170495

	fn has_success(&self,) -> bool {
		self.tree.is_some()
	}

	fn last_valid_coordinate(&self,) -> &Self::C {
		&self.coord
	}

	fn current_tree(&self,) -> &Option<T,> {
		&self.tree
	}

	fn current_tree_mut(&mut self,) -> &mut Option<T,> {
		&mut self.tree
	}

	fn from(tn: T, coord: Self::C,) -> Self {
		Self { __constraint: core::marker::PhantomData::<N,>, tree: Some(tn,), coord, }
	}
}<|MERGE_RESOLUTION|>--- conflicted
+++ resolved
@@ -9,7 +9,7 @@
 	parent:   Option<&'a Self,>,
 }
 
-<<<<<<< HEAD
+
 /// TODO:
 /// - [x] consider remove default implementation of nth_ancestor
 /// - [ ] introduce generic const to represent border condition like position is root, has no more
@@ -21,14 +21,6 @@
 	const IS_RIGHT_MOST: bool,
 	N: NodeValue,
 >: Sized + Iterator
-=======
-
-/// TODO: consider remove default implementation of nth_ancestor
-pub trait TreeWalk<'a, N: NodeValue,>: Sized + Iterator
-where
-	N: 'a,
-	Self: 'a,
->>>>>>> 97170495
 {
 	type ChildTree;
 	// type TreeType: TreeWalk<'a, N,>;
@@ -39,7 +31,6 @@
 /// child, first/last brother etc.
 pub trait TreeWalk<N: NodeValue,>: Sized + Iterator {
 	// NOTE: walk operation
-<<<<<<< HEAD
 	fn root<
 		const ROOT_IS_BOTTOM: bool,
 		N2: NodeValue,
@@ -48,10 +39,6 @@
 	>(
 		&mut self,
 	) -> WalkRslt<true, ROOT_IS_BOTTOM, true, true, N2, O, C,>;
-=======
-
-	fn root<N2: NodeValue + 'a, O: TreeWalk<'a, N2,>,>(&self,) -> impl WalkTried<'a, N2, O,>;
->>>>>>> 97170495
 	/// return tree on current position
 	/// there is similar method `node` which returns current **node**
 	fn current<N2: NodeValue, O: TreeWalk<IS_TOP, IS_BOTTOM, IS_LEFT_MOST, IS_RIGHT_MOST, N2,>, C: Coordinate,>(&self,) -> O;
@@ -123,12 +110,8 @@
 	fn get_pos_in_brother() -> usize;
 
 	fn get_pos(&self,) -> impl Coordinate;
-<<<<<<< HEAD
+
 	fn as_walk_tried<N2: NodeValue, O: TreeWalk<IS_TOP, IS_BOTTOM, IS_LEFT_MOST, IS_RIGHT_MOST, N2,>, C: Coordinate,>(
-=======
-
-	fn as_walk_tried<N2: NodeValue + 'a, O: TreeWalk<'a, N2,>,>(
->>>>>>> 97170495
 		&self,
 	) -> WalkRslt<IS_TOP, IS_BOTTOM, IS_LEFT_MOST, IS_RIGHT_MOST, N2, O, C,>;
 
@@ -138,7 +121,7 @@
 	fn node(&self,) -> N;
 }
 
-<<<<<<< HEAD
+
 pub trait WalkTried<
 	const IS_TOP: bool,
 	const IS_BOTTOM: bool,
@@ -151,12 +134,6 @@
 	type C: Coordinate;
 	// type TreeNode: TreeWalk<'a, Self::N,>
 	// where Self::N: 'a;
-=======
-pub trait WalkTried {
-	type N: NodeValue;
-	type T: TreeWalk<Self::N,>;
-	type C: Coordinate;
->>>>>>> 97170495
 
 	fn has_success(&self,) -> bool;
 	fn has_failed(&self,) -> bool {
@@ -164,7 +141,7 @@
 	}
 
 	fn last_valid_coordinate(&self,) -> &Self::C;
-<<<<<<< HEAD
+
 	fn current_tree(&self,) -> &Option<T,>;
 	fn current_tree_mut(&mut self,) -> &mut Option<T,>;
 
@@ -177,13 +154,6 @@
 // ) -> WT {
 // 	WT::from(tn, coord,)
 // }
-=======
-	fn current_tree(&self,) -> &Option<Self::T,>;
-	fn current_tree_mut(&mut self,) -> &mut Option<Self::T,>;
-
-	fn from(tn: Self::T, coord: Self::C,) -> Self;
-}
->>>>>>> 97170495
 
 pub trait Coordinate {
 	fn nth_dimension(&self, n: usize,) -> usize;
@@ -229,7 +199,7 @@
 	}
 }
 
-<<<<<<< HEAD
+
 pub struct WalkRslt<
 	const IS_TOP: bool,
 	const IS_BOTTOM: bool,
@@ -239,15 +209,12 @@
 	T: TreeWalk<IS_TOP, IS_BOTTOM, IS_LEFT_MOST, IS_RIGHT_MOST, N,>,
 	C: Coordinate,
 > {
-=======
-pub struct WalkRslt<N: NodeValue, T: TreeWalk<N,>, C: Coordinate,> {
->>>>>>> 97170495
 	__constraint: core::marker::PhantomData<N,>,
 	tree:         Option<T,>,
 	coord:        C,
 }
 
-<<<<<<< HEAD
+
 impl<
 	const IS_TOP: bool,
 	const IS_BOTTOM: bool,
@@ -260,12 +227,6 @@
 	for WalkRslt<IS_TOP, IS_BOTTOM, IS_LEFT_MOST, IS_RIGHT_MOST, N, T, C,>
 {
 	type C = C;
-=======
-impl<N: NodeValue, T: TreeWalk<N,>, C: Coordinate,> WalkTried for WalkRslt<N, T, C,> {
-	type C = C;
-	type N = N;
-	type T = T;
->>>>>>> 97170495
 
 	fn has_success(&self,) -> bool {
 		self.tree.is_some()
